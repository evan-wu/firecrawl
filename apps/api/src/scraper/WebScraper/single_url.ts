import * as cheerio from "cheerio";
import { ScrapingBeeClient } from "scrapingbee";
import { extractMetadata } from "./utils/metadata";
import dotenv from "dotenv";
import { Document, PageOptions, FireEngineResponse } from "../../lib/entities";
import { parseMarkdown } from "../../lib/html-to-markdown";
import { excludeNonMainTags } from "./utils/excludeTags";
import { urlSpecificParams } from "./utils/custom/website_params";
import { fetchAndProcessPdf } from "./utils/pdfProcessor";
import { handleCustomScraping } from "./custom/handleCustomScraping";
import axios from "axios";

dotenv.config();

const baseScrapers = [
  "fire-engine",
  "scrapingBee",
  "playwright",
  "scrapingBeeLoad",
  "fetch",
] as const;

const universalTimeout = 15000;

export async function generateRequestParams(
  url: string,
  wait_browser: string = "domcontentloaded",
  timeout: number = 15000
): Promise<any> {
  const defaultParams = {
    url: url,
    params: { timeout: timeout, wait_browser: wait_browser },
    headers: { "ScrapingService-Request": "TRUE" },
  };

  try {
    const urlKey = new URL(url).hostname.replace(/^www\./, "");
    if (urlSpecificParams.hasOwnProperty(urlKey)) {
      return { ...defaultParams, ...urlSpecificParams[urlKey] };
    } else {
      return defaultParams;
    }
  } catch (error) {
    console.error(`Error generating URL key: ${error}`);
    return defaultParams;
  }
}
export async function scrapWithFireEngine(
  url: string,
  waitFor: number = 0,
  screenshot: boolean = false,
  pageOptions: { scrollXPaths?: string[], parsePDF?: boolean } = { parsePDF: true },
  headers?: Record<string, string>,
  options?: any
): Promise<FireEngineResponse> {
  try {
    const reqParams = await generateRequestParams(url);
    // If the user has passed a wait parameter in the request, use that
    const waitParam = reqParams["params"]?.wait ?? waitFor;
    const screenshotParam = reqParams["params"]?.screenshot ?? screenshot;
    console.log(
      `[Fire-Engine] Scraping ${url} with wait: ${waitParam} and screenshot: ${screenshotParam}`
    );

    const response = await axios.post(
      process.env.FIRE_ENGINE_BETA_URL + "/scrape",
      {
        url: url,
        wait: waitParam,
        screenshot: screenshotParam,
        headers: headers,
        pageOptions: pageOptions,
      },
      {
        headers: {
          "Content-Type": "application/json",
        },
        timeout: universalTimeout + waitParam
      }
    );

    if (response.status !== 200) {
      console.error(
        `[Fire-Engine] Error fetching url: ${url} with status: ${response.status}`
      );
      return { html: "", screenshot: "", pageStatusCode: response.data?.pageStatusCode, pageError: response.data?.pageError };
    }

    const contentType = response.headers["content-type"];
    if (contentType && contentType.includes("application/pdf")) {
<<<<<<< HEAD
      const { content, pageStatusCode, pageError } = await fetchAndProcessPdf(url);
      return { html: content, screenshot: "", pageStatusCode, pageError };
=======
      return { html: await fetchAndProcessPdf(url, pageOptions?.parsePDF), screenshot: "" };
>>>>>>> 2c0a2c74
    } else {
      const data = response.data;
      const html = data.content;
      const screenshot = data.screenshot;
      return { html: html ?? "", screenshot: screenshot ?? "", pageStatusCode: data.pageStatusCode, pageError: data.pageError };
    }
  } catch (error) {
    if (error.code === 'ECONNABORTED') {
      console.log(`[Fire-Engine] Request timed out for ${url}`);
    } else {
      console.error(`[Fire-Engine][c] Error fetching url: ${url} -> ${error}`);
    }
    return { html: "", screenshot: "" };
  }
}

export async function scrapWithScrapingBee(
  url: string,
  wait_browser: string = "domcontentloaded",
<<<<<<< HEAD
  timeout: number = universalTimeout
): Promise<{ content: string, pageStatusCode?: number, pageError?: string }> {
=======
  timeout: number = universalTimeout,
  pageOptions: { parsePDF?: boolean } = { parsePDF: true }
): Promise<string> {
>>>>>>> 2c0a2c74
  try {
    const client = new ScrapingBeeClient(process.env.SCRAPING_BEE_API_KEY);
    const clientParams = await generateRequestParams(
      url,
      wait_browser,
      timeout,
    );

    const response = await client.get({
      ...clientParams,
      params: {
        ...clientParams.params,
        'transparent_status_code': 'True'
      }
    });

    const contentType = response.headers["content-type"];
    if (contentType && contentType.includes("application/pdf")) {
<<<<<<< HEAD
      return await fetchAndProcessPdf(url);
=======
      return fetchAndProcessPdf(url, pageOptions?.parsePDF);
>>>>>>> 2c0a2c74
    } else {
      let text = "";
      try {
        const decoder = new TextDecoder();
        text = decoder.decode(response.data);
      } catch (decodeError) {
        console.error(`[ScrapingBee][c] Error decoding response data for url: ${url} -> ${decodeError}`);
      }
      return { content: text, pageStatusCode: response.status, pageError: response.statusText != "OK" ? response.statusText : undefined };
    }
  } catch (error) {
    console.error(`[ScrapingBee][c] Error fetching url: ${url} -> ${error}`);
    return { content: "", pageStatusCode: error.response.status, pageError: error.response.statusText };
  }
}

export async function scrapWithPlaywright(
  url: string,
  waitFor: number = 0,
<<<<<<< HEAD
  headers?: Record<string, string>
): Promise<{ content: string, pageStatusCode?: number, pageError?: string }> {
=======
  headers?: Record<string, string>,
  pageOptions: { parsePDF?: boolean } = { parsePDF: true }
): Promise<string> {
>>>>>>> 2c0a2c74
  try {
    const reqParams = await generateRequestParams(url);
    // If the user has passed a wait parameter in the request, use that
    const waitParam = reqParams["params"]?.wait ?? waitFor;

    const response = await axios.post(process.env.PLAYWRIGHT_MICROSERVICE_URL, {
      url: url,
      wait_after_load: waitParam,
      headers: headers,
    }, {
      headers: {
        "Content-Type": "application/json",
      },
      timeout: universalTimeout + waitParam, // Add waitParam to timeout to account for the wait time
      transformResponse: [(data) => data] // Prevent axios from parsing JSON automatically
    });

    if (response.status !== 200) {
      console.error(
        `[Playwright] Error fetching url: ${url} with status: ${response.status}`
      );
      return { content: "", pageStatusCode: response.data?.pageStatusCode, pageError: response.data?.pageError };
    }

    const contentType = response.headers["content-type"];
    if (contentType && contentType.includes("application/pdf")) {
<<<<<<< HEAD
      return await fetchAndProcessPdf(url);
=======
      return fetchAndProcessPdf(url, pageOptions?.parsePDF);
>>>>>>> 2c0a2c74
    } else {
      const textData = response.data;
      try {
        const data = JSON.parse(textData);
        const html = data.content;
        return { content: html ?? "", pageStatusCode: data.pageStatusCode, pageError: data.pageError };
      } catch (jsonError) {
        console.error(`[Playwright] Error parsing JSON response for url: ${url} -> ${jsonError}`);
        return { content: "" };
      }
    }
  } catch (error) {
    if (error.code === 'ECONNABORTED') {
      console.log(`[Playwright] Request timed out for ${url}`);
    } else {
      console.error(`[Playwright] Error fetching url: ${url} -> ${error}`);
    }
    return { content: "" };
  }
}

<<<<<<< HEAD
export async function scrapWithFetch(url: string): Promise<{ content: string, pageStatusCode?: number, pageError?: string }> {
=======
export async function scrapWithFetch(
  url: string,
  pageOptions: { parsePDF?: boolean } = { parsePDF: true }
): Promise<string> {
>>>>>>> 2c0a2c74
  try {
    const response = await axios.get(url, {
      headers: {
        "Content-Type": "application/json",
      },
      timeout: universalTimeout,
      transformResponse: [(data) => data] // Prevent axios from parsing JSON automatically
    });

    if (response.status !== 200) {
      console.error(
        `[Axios] Error fetching url: ${url} with status: ${response.status}`
      );
      return { content: "", pageStatusCode: response.status, pageError: response.statusText };
    }

    const contentType = response.headers["content-type"];
    if (contentType && contentType.includes("application/pdf")) {
<<<<<<< HEAD
      return await fetchAndProcessPdf(url);
=======
      return fetchAndProcessPdf(url, pageOptions?.parsePDF);
>>>>>>> 2c0a2c74
    } else {
      const text = response.data;
      return { content: text, pageStatusCode: 200 };
    }
  } catch (error) {
    if (error.code === 'ECONNABORTED') {
      console.log(`[Axios] Request timed out for ${url}`);
    } else {
      console.error(`[Axios] Error fetching url: ${url} -> ${error}`);
    }
    return { content: "" };
  }
}

/**
 * Get the order of scrapers to be used for scraping a URL
 * If the user doesn't have envs set for a specific scraper, it will be removed from the order.
 * @param defaultScraper The default scraper to use if the URL does not have a specific scraper order defined
 * @returns The order of scrapers to be used for scraping a URL
 */
function getScrapingFallbackOrder(
  defaultScraper?: string,
  isWaitPresent: boolean = false,
  isScreenshotPresent: boolean = false,
  isHeadersPresent: boolean = false
) {
  const availableScrapers = baseScrapers.filter((scraper) => {
    switch (scraper) {
      case "scrapingBee":
      case "scrapingBeeLoad":
        return !!process.env.SCRAPING_BEE_API_KEY;
      case "fire-engine":
        return !!process.env.FIRE_ENGINE_BETA_URL;
      case "playwright":
        return !!process.env.PLAYWRIGHT_MICROSERVICE_URL;
      default:
        return true;
    }
  });

  let defaultOrder = [
    "scrapingBee",
    "fire-engine",
    "playwright",
    "scrapingBeeLoad",
    "fetch",
  ];

  if (isWaitPresent || isScreenshotPresent || isHeadersPresent) {
    defaultOrder = [
      "fire-engine",
      "playwright",
      ...defaultOrder.filter(
        (scraper) => scraper !== "fire-engine" && scraper !== "playwright"
      ),
    ];
  }

  const filteredDefaultOrder = defaultOrder.filter(
    (scraper: (typeof baseScrapers)[number]) =>
      availableScrapers.includes(scraper)
  );
  const uniqueScrapers = new Set(
    defaultScraper
      ? [defaultScraper, ...filteredDefaultOrder, ...availableScrapers]
      : [...filteredDefaultOrder, ...availableScrapers]
  );
  const scrapersInOrder = Array.from(uniqueScrapers);
  return scrapersInOrder as (typeof baseScrapers)[number][];
}




export async function scrapSingleUrl(
  urlToScrap: string,
  pageOptions: PageOptions = {
    onlyMainContent: true,
    includeHtml: false,
    waitFor: 0,
    screenshot: false,
    headers: undefined
  },
  existingHtml: string = ""
): Promise<Document> {
  urlToScrap = urlToScrap.trim();

  const removeUnwantedElements = (html: string, pageOptions: PageOptions) => {
    const soup = cheerio.load(html);
    soup("script, style, iframe, noscript, meta, head").remove();

    if (pageOptions.removeTags) {
      if (typeof pageOptions.removeTags === 'string') {
        pageOptions.removeTags.split(',').forEach((tag) => {
          soup(tag.trim()).remove();
        });
      } else if (Array.isArray(pageOptions.removeTags)) {
        pageOptions.removeTags.forEach((tag) => {
          soup(tag).remove();
        });
      }
    }
    
    if (pageOptions.onlyMainContent) {
      // remove any other tags that are not in the main content
      excludeNonMainTags.forEach((tag) => {
        soup(tag).remove();
      });
    }
    return soup.html();
  };

  const attemptScraping = async (
    url: string,
    method: (typeof baseScrapers)[number]
  ) => {
    let scraperResponse: { text: string, screenshot: string, metadata: { pageStatusCode?: number, pageError?: string | null } } = { text: "", screenshot: "", metadata: {} };
    let screenshot = "";
    switch (method) {
      case "fire-engine":
        if (process.env.FIRE_ENGINE_BETA_URL) {
          console.log(`Scraping ${url} with Fire Engine`);
          const response = await scrapWithFireEngine(
            url,
            pageOptions.waitFor,
            pageOptions.screenshot,
            pageOptions.headers
          );
          scraperResponse.text = response.html;
          scraperResponse.screenshot = response.screenshot;
          scraperResponse.metadata.pageStatusCode = response.pageStatusCode;
          scraperResponse.metadata.pageError = response.pageError;
        }
        break;
      case "scrapingBee":
        if (process.env.SCRAPING_BEE_API_KEY) {
          const response = await scrapWithScrapingBee(
            url,
            "domcontentloaded",
            pageOptions.fallback === false ? 7000 : 15000
          );
          scraperResponse.text = response.content;
          scraperResponse.metadata.pageStatusCode = response.pageStatusCode;
          scraperResponse.metadata.pageError = response.pageError;
        }
        break;
      case "playwright":
        if (process.env.PLAYWRIGHT_MICROSERVICE_URL) {
          const response = await scrapWithPlaywright(url, pageOptions.waitFor, pageOptions.headers);
          scraperResponse.text = response.content;
          scraperResponse.metadata.pageStatusCode = response.pageStatusCode;
          scraperResponse.metadata.pageError = response.pageError;
        }
        break;
      case "scrapingBeeLoad":
        if (process.env.SCRAPING_BEE_API_KEY) {
          const response = await scrapWithScrapingBee(url, "networkidle2");
          scraperResponse.text = response.content;
          scraperResponse.metadata.pageStatusCode = response.pageStatusCode;
          scraperResponse.metadata.pageError = response.pageError;
        }
        break;
      case "fetch":
        const response = await scrapWithFetch(url);
        scraperResponse.text = response.content;
        scraperResponse.metadata.pageStatusCode = response.pageStatusCode;
        scraperResponse.metadata.pageError = response.pageError;
        break;
    }

    let customScrapedContent : FireEngineResponse | null = null;

    // Check for custom scraping conditions
    const customScraperResult = await handleCustomScraping(scraperResponse.text, url);

    if (customScraperResult){
      switch (customScraperResult.scraper) {
        case "fire-engine":
          customScrapedContent  = await scrapWithFireEngine(customScraperResult.url, customScraperResult.waitAfterLoad, false, customScraperResult.pageOptions)
          if (screenshot) {
            customScrapedContent.screenshot = screenshot;
          }
          break;
        case "pdf":
<<<<<<< HEAD
          const { content, pageStatusCode, pageError } = await fetchAndProcessPdf(customScraperResult.url);
          customScrapedContent  = { html: content, screenshot, pageStatusCode, pageError }
=======
          customScrapedContent  = { html: await fetchAndProcessPdf(customScraperResult.url, pageOptions?.parsePDF), screenshot }
>>>>>>> 2c0a2c74
          break;
      }
    }

    if (customScrapedContent) {
      scraperResponse.text = customScrapedContent.html;
      screenshot = customScrapedContent.screenshot;
    }

    //* TODO: add an optional to return markdown or structured/extracted content
    let cleanedHtml = removeUnwantedElements(scraperResponse.text, pageOptions);

    return {
      text: await parseMarkdown(cleanedHtml),
      html: scraperResponse.text,
      screenshot: scraperResponse.screenshot,
      pageStatusCode: scraperResponse.metadata.pageStatusCode,
      pageError: scraperResponse.metadata.pageError || undefined
    };
  };
  let { text, html, screenshot, pageStatusCode, pageError } = { text: "", html: "", screenshot: "", pageStatusCode: 200, pageError: undefined };
  try {
    let urlKey = urlToScrap;
    try {
      urlKey = new URL(urlToScrap).hostname.replace(/^www\./, "");
    } catch (error) {
      console.error(`Invalid URL key, trying: ${urlToScrap}`);
    }
    const defaultScraper = urlSpecificParams[urlKey]?.defaultScraper ?? "";
    const scrapersInOrder = getScrapingFallbackOrder(
      defaultScraper,
      pageOptions && pageOptions.waitFor && pageOptions.waitFor > 0,
      pageOptions && pageOptions.screenshot && pageOptions.screenshot === true,
      pageOptions && pageOptions.headers && pageOptions.headers !== undefined
    );

    for (const scraper of scrapersInOrder) {
      // If exists text coming from crawler, use it
      if (existingHtml && existingHtml.trim().length >= 100) {
        let cleanedHtml = removeUnwantedElements(existingHtml, pageOptions);
        text = await parseMarkdown(cleanedHtml);
        html = existingHtml;
        break;
      }

      const attempt = await attemptScraping(urlToScrap, scraper);
      text = attempt.text ?? '';
      html = attempt.html ?? '';
      screenshot = attempt.screenshot ?? '';
      if (attempt.pageStatusCode) {
        pageStatusCode = attempt.pageStatusCode;
      }
      if (attempt.pageError) {
        pageError = attempt.pageError;
      }
      
      
      if (text && text.trim().length >= 100) break;
      if (pageStatusCode && pageStatusCode == 404) break;
      const nextScraperIndex = scrapersInOrder.indexOf(scraper) + 1;
      if (nextScraperIndex < scrapersInOrder.length) {
        console.info(`Falling back to ${scrapersInOrder[nextScraperIndex]}`);
      }
    }

    if (!text) {
      throw new Error(`All scraping methods failed for URL: ${urlToScrap}`);
    }

    const soup = cheerio.load(html);
    const metadata = extractMetadata(soup, urlToScrap);

    let document: Document;
    if (screenshot && screenshot.length > 0) {
      document = {
        content: text,
        markdown: text,
        html: pageOptions.includeHtml ? html : undefined,
        metadata: {
          ...metadata,
          screenshot: screenshot,
          sourceURL: urlToScrap,
          pageStatusCode: pageStatusCode,
          pageError: pageError
        },
      };
    } else {
      document = {
        content: text,
        markdown: text,
        html: pageOptions.includeHtml ? html : undefined,
        metadata: {
          ...metadata,
          sourceURL: urlToScrap,
          pageStatusCode: pageStatusCode,
          pageError: pageError
        },
      };
    }

    return document;
  } catch (error) {
    console.error(`Error: ${error} - Failed to fetch URL: ${urlToScrap}`);
    return {
      content: "",
      markdown: "",
      html: "",
      metadata: {
        sourceURL: urlToScrap,
        pageStatusCode: pageStatusCode,
        pageError: pageError
      },
    } as Document;
  }
}<|MERGE_RESOLUTION|>--- conflicted
+++ resolved
@@ -88,12 +88,8 @@
 
     const contentType = response.headers["content-type"];
     if (contentType && contentType.includes("application/pdf")) {
-<<<<<<< HEAD
-      const { content, pageStatusCode, pageError } = await fetchAndProcessPdf(url);
+      const { content, pageStatusCode, pageError } = await fetchAndProcessPdf(url, pageOptions?.parsePDF);
       return { html: content, screenshot: "", pageStatusCode, pageError };
-=======
-      return { html: await fetchAndProcessPdf(url, pageOptions?.parsePDF), screenshot: "" };
->>>>>>> 2c0a2c74
     } else {
       const data = response.data;
       const html = data.content;
@@ -113,14 +109,9 @@
 export async function scrapWithScrapingBee(
   url: string,
   wait_browser: string = "domcontentloaded",
-<<<<<<< HEAD
-  timeout: number = universalTimeout
-): Promise<{ content: string, pageStatusCode?: number, pageError?: string }> {
-=======
   timeout: number = universalTimeout,
   pageOptions: { parsePDF?: boolean } = { parsePDF: true }
-): Promise<string> {
->>>>>>> 2c0a2c74
+): Promise<{ content: string, pageStatusCode?: number, pageError?: string }> {
   try {
     const client = new ScrapingBeeClient(process.env.SCRAPING_BEE_API_KEY);
     const clientParams = await generateRequestParams(
@@ -139,11 +130,8 @@
 
     const contentType = response.headers["content-type"];
     if (contentType && contentType.includes("application/pdf")) {
-<<<<<<< HEAD
-      return await fetchAndProcessPdf(url);
-=======
-      return fetchAndProcessPdf(url, pageOptions?.parsePDF);
->>>>>>> 2c0a2c74
+      return await fetchAndProcessPdf(url, pageOptions?.parsePDF);
+
     } else {
       let text = "";
       try {
@@ -163,14 +151,9 @@
 export async function scrapWithPlaywright(
   url: string,
   waitFor: number = 0,
-<<<<<<< HEAD
-  headers?: Record<string, string>
-): Promise<{ content: string, pageStatusCode?: number, pageError?: string }> {
-=======
   headers?: Record<string, string>,
   pageOptions: { parsePDF?: boolean } = { parsePDF: true }
-): Promise<string> {
->>>>>>> 2c0a2c74
+): Promise<{ content: string, pageStatusCode?: number, pageError?: string }> {
   try {
     const reqParams = await generateRequestParams(url);
     // If the user has passed a wait parameter in the request, use that
@@ -197,11 +180,7 @@
 
     const contentType = response.headers["content-type"];
     if (contentType && contentType.includes("application/pdf")) {
-<<<<<<< HEAD
-      return await fetchAndProcessPdf(url);
-=======
-      return fetchAndProcessPdf(url, pageOptions?.parsePDF);
->>>>>>> 2c0a2c74
+      return await fetchAndProcessPdf(url, pageOptions?.parsePDF);
     } else {
       const textData = response.data;
       try {
@@ -223,14 +202,10 @@
   }
 }
 
-<<<<<<< HEAD
-export async function scrapWithFetch(url: string): Promise<{ content: string, pageStatusCode?: number, pageError?: string }> {
-=======
 export async function scrapWithFetch(
   url: string,
   pageOptions: { parsePDF?: boolean } = { parsePDF: true }
-): Promise<string> {
->>>>>>> 2c0a2c74
+): Promise<{ content: string, pageStatusCode?: number, pageError?: string }> {
   try {
     const response = await axios.get(url, {
       headers: {
@@ -249,11 +224,7 @@
 
     const contentType = response.headers["content-type"];
     if (contentType && contentType.includes("application/pdf")) {
-<<<<<<< HEAD
-      return await fetchAndProcessPdf(url);
-=======
-      return fetchAndProcessPdf(url, pageOptions?.parsePDF);
->>>>>>> 2c0a2c74
+      return await fetchAndProcessPdf(url, pageOptions?.parsePDF);
     } else {
       const text = response.data;
       return { content: text, pageStatusCode: 200 };
@@ -438,12 +409,8 @@
           }
           break;
         case "pdf":
-<<<<<<< HEAD
-          const { content, pageStatusCode, pageError } = await fetchAndProcessPdf(customScraperResult.url);
+          const { content, pageStatusCode, pageError } = await fetchAndProcessPdf(customScraperResult.url, pageOptions?.parsePDF);
           customScrapedContent  = { html: content, screenshot, pageStatusCode, pageError }
-=======
-          customScrapedContent  = { html: await fetchAndProcessPdf(customScraperResult.url, pageOptions?.parsePDF), screenshot }
->>>>>>> 2c0a2c74
           break;
       }
     }
