--- conflicted
+++ resolved
@@ -166,16 +166,6 @@
     }
   });
 
-<<<<<<< HEAD
-=======
-  app.post(`/admin/${process.env.BULL_AUTH_KEY}/unpause`, async (req, res) => {
-    return res.status(200).json({ ok: true });
-
-    await getWebScraperQueue().resume(false);
-    res.json({ ok: true });
-  });
-
->>>>>>> c3eecf7b
   app.get(`/serverHealthCheck`, async (req, res) => {
     try {
       const webScraperQueue = getWebScraperQueue();
