import { Request, Response } from "express";
import { Logger } from '../../lib/logger';
<<<<<<< HEAD
import { checkAndUpdateURL } from '../../lib/validateUrl';

export async function scrapeController(req: Request, res: Response) {
  let url = req.body.url;
  if (!url) {
    return { success: false, error: "Url is required", returnCode: 400 };
  }

  if (isUrlBlocked(url)) {
    return { success: false, error: "Firecrawl currently does not support social media scraping due to policy restrictions. We're actively working on building support for it.", returnCode: 403 };
  }

  try {
    url = checkAndUpdateURL(url);
  } catch (error) {
    return { success: false, error: "Invalid URL", returnCode: 400 };
  }

  // TODO: check req.body
  // mockup req.body
  // req.body = {
  //   url: "test",
  //   headers: {
  //     "x-key": "test"
  //   },
  //   formats: ["markdown", "html", "rawHtml", "content", "links", "screenshot"],
  //   includeTags: ["test"],
  //   excludeTags: ["test"],
  //   onlyMainContent: false,
  //   timeout: 30000,
  //   waitFor: number
  //   screenshotMode: "desktop" | "full-desktop" | "mobile" | "full-mobile";
  // }

=======
import { Document, legacyDocumentConverter, legacyScrapeOptions, RequestWithAuth, ScrapeRequest, scrapeRequestSchema, ScrapeResponse } from "./types";
import { billTeam } from "../../services/billing/credit_billing";
import { v4 as uuidv4 } from 'uuid';
import { numTokensFromString } from "../../lib/LLM-extraction/helpers";
import { addScrapeJob } from "../../services/queue-jobs";
import { scrapeQueueEvents } from '../../services/queue-service';
import { logJob } from "../../services/logging/log_job";

export async function scrapeController(req: RequestWithAuth<{}, ScrapeResponse, ScrapeRequest>, res: Response<ScrapeResponse>) {
  req.body = scrapeRequestSchema.parse(req.body);
  let earlyReturn = false;

  const origin = req.body.origin;
  const timeout = req.body.timeout;
  const pageOptions = legacyScrapeOptions(req.body);
  const jobId = uuidv4();

  const startTime = new Date().getTime();
  const job = await addScrapeJob({
    url: req.body.url,
    mode: "single_urls",
    crawlerOptions: {},
    team_id: req.auth.team_id,
    pageOptions,
    extractorOptions: {},
    origin: req.body.origin,
  }, {}, jobId);

  let doc: any | undefined;
>>>>>>> ff84f1fe
  try {
    doc = (await job.waitUntilFinished(scrapeQueueEvents, timeout))[0]; // 60 seconds timeout
  } catch (e) {
    Logger.error(`Error in scrapeController: ${e}`);
    if (e instanceof Error && e.message.startsWith("Job wait")) {
      return res.status(408).json({
        success: false,
        error: "Request timed out",
      });
    } else {
      return res.status(500).json({
        success: false,
        error: "Internal server error",
      });
    }
  }

  await job.remove();

  if (!doc) {
    console.error("!!! PANIC DOC IS", doc, job);
    return res.status(200).json({
      success: true,
      warning: "No page found",
      data: doc
    });
  }

  delete doc.index;
  delete doc.provider;

  const endTime = new Date().getTime();
  const timeTakenInSeconds = (endTime - startTime) / 1000;
  const numTokens = (doc && doc.markdown) ? numTokensFromString(doc.markdown, "gpt-3.5-turbo") : 0;

  let creditsToBeBilled = 1; // Assuming 1 credit per document
  if (earlyReturn) {
    // Don't bill if we're early returning
    return;
  }

  const billingResult = await billTeam(
    req.auth.team_id,
    creditsToBeBilled
  );
  if (!billingResult.success) {
    return res.status(402).json({
      success: false,
      error: "Failed to bill team. Insufficient credits or subscription not found.",
    });
  }

  logJob({
    job_id: jobId,
    success: true,
    message: "Scrape completed",
    num_docs: 1,
    docs: [doc],
    time_taken: timeTakenInSeconds,
    team_id: req.auth.team_id,
    mode: "scrape",
    url: req.body.url,
    crawlerOptions: {},
    pageOptions: pageOptions,
    origin: origin, 
    extractor_options: { mode: "markdown" },
    num_tokens: numTokens,
  });

  return res.status(200).json({
    success: true,
    data: legacyDocumentConverter(doc),
  });
}<|MERGE_RESOLUTION|>--- conflicted
+++ resolved
@@ -1,41 +1,5 @@
 import { Request, Response } from "express";
 import { Logger } from '../../lib/logger';
-<<<<<<< HEAD
-import { checkAndUpdateURL } from '../../lib/validateUrl';
-
-export async function scrapeController(req: Request, res: Response) {
-  let url = req.body.url;
-  if (!url) {
-    return { success: false, error: "Url is required", returnCode: 400 };
-  }
-
-  if (isUrlBlocked(url)) {
-    return { success: false, error: "Firecrawl currently does not support social media scraping due to policy restrictions. We're actively working on building support for it.", returnCode: 403 };
-  }
-
-  try {
-    url = checkAndUpdateURL(url);
-  } catch (error) {
-    return { success: false, error: "Invalid URL", returnCode: 400 };
-  }
-
-  // TODO: check req.body
-  // mockup req.body
-  // req.body = {
-  //   url: "test",
-  //   headers: {
-  //     "x-key": "test"
-  //   },
-  //   formats: ["markdown", "html", "rawHtml", "content", "links", "screenshot"],
-  //   includeTags: ["test"],
-  //   excludeTags: ["test"],
-  //   onlyMainContent: false,
-  //   timeout: 30000,
-  //   waitFor: number
-  //   screenshotMode: "desktop" | "full-desktop" | "mobile" | "full-mobile";
-  // }
-
-=======
 import { Document, legacyDocumentConverter, legacyScrapeOptions, RequestWithAuth, ScrapeRequest, scrapeRequestSchema, ScrapeResponse } from "./types";
 import { billTeam } from "../../services/billing/credit_billing";
 import { v4 as uuidv4 } from 'uuid';
@@ -65,7 +29,6 @@
   }, {}, jobId);
 
   let doc: any | undefined;
->>>>>>> ff84f1fe
   try {
     doc = (await job.waitUntilFinished(scrapeQueueEvents, timeout))[0]; // 60 seconds timeout
   } catch (e) {
