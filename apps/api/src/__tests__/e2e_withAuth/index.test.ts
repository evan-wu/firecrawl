--- conflicted
+++ resolved
@@ -307,47 +307,7 @@
       expect(completedResponse.body.data[0]).toHaveProperty("metadata");
       expect(completedResponse.body.data[0].content).toContain("Mendable");
     }, 60000); // 60 seconds
-<<<<<<< HEAD
-    
-    it('should return a successful response for a valid crawl job with PDF files without explicit .pdf extension', async () => {
-      const crawlResponse = await request(TEST_URL)
-        .post('/v0/crawl')
-        .set('Authorization', `Bearer ${process.env.TEST_API_KEY}`)
-        .set('Content-Type', 'application/json')
-        .send({ url: 'https://arxiv.org/abs/astro-ph/9301001', crawlerOptions: { limit: 10, excludes: [ 'list/*', 'login', 'abs/*', 'static/*', 'about/*', 'archive/*' ] }});
-      expect(crawlResponse.statusCode).toBe(200);
-
-      const response = await request(TEST_URL)
-        .get(`/v0/crawl/status/${crawlResponse.body.jobId}`)
-        .set('Authorization', `Bearer ${process.env.TEST_API_KEY}`);
-        expect(response.statusCode).toBe(200);
-        expect(response.body).toHaveProperty('status');
-        expect(response.body.status).toBe('active');
-
-        // wait for 30 seconds
-        await new Promise((r) => setTimeout(r, 30000));
-
-        const completedResponse = await request(TEST_URL)
-        .get(`/v0/crawl/status/${crawlResponse.body.jobId}`)
-        .set('Authorization', `Bearer ${process.env.TEST_API_KEY}`);
-
-        expect(completedResponse.statusCode).toBe(200);
-        expect(completedResponse.body).toHaveProperty('status');
-        expect(completedResponse.body.status).toBe('completed');
-        expect(completedResponse.body).toHaveProperty('data');
-        expect(completedResponse.body.data.length).toBeGreaterThan(1);
-        expect(completedResponse.body.data).toEqual(
-          expect.arrayContaining([
-            expect.objectContaining({
-              content: expect.stringContaining('asymmetries might represent, for instance, preferred source orientations to our line of sight.')
-            })
-          ])
-        );
-    }, 60000); // 60 seconds
-
-=======
   
->>>>>>> 5c1e6d18
     it("should return a successful response with max depth option for a valid crawl job", async () => {
       const crawlResponse = await request(TEST_URL)
         .post("/v0/crawl")
@@ -618,7 +578,126 @@
       expect(completedResponse.body.data[0]).toHaveProperty("metadata");
       expect(completedResponse.body.data[0].content).toContain("🔥 FireCrawl");
     }, 60000); // 60 seconds
-  });
+    
+    it('should return a successful response for a valid crawl job with PDF files without explicit .pdf extension', async () => {
+      const crawlResponse = await request(TEST_URL)
+        .post('/v0/crawl')
+        .set('Authorization', `Bearer ${process.env.TEST_API_KEY}`)
+        .set('Content-Type', 'application/json')
+        .send({ url: 'https://arxiv.org/abs/astro-ph/9301001', crawlerOptions: { limit: 10, excludes: [ 'list/*', 'login', 'abs/*', 'static/*', 'about/*', 'archive/*' ] }});
+      expect(crawlResponse.statusCode).toBe(200);
+
+      const response = await request(TEST_URL)
+        .get(`/v0/crawl/status/${crawlResponse.body.jobId}`)
+        .set('Authorization', `Bearer ${process.env.TEST_API_KEY}`);
+        expect(response.statusCode).toBe(200);
+        expect(response.body).toHaveProperty('status');
+        expect(response.body.status).toBe('active');
+
+        // wait for 30 seconds
+        await new Promise((r) => setTimeout(r, 30000));
+
+        const completedResponse = await request(TEST_URL)
+        .get(`/v0/crawl/status/${crawlResponse.body.jobId}`)
+        .set('Authorization', `Bearer ${process.env.TEST_API_KEY}`);
+
+        expect(completedResponse.statusCode).toBe(200);
+        expect(completedResponse.body).toHaveProperty('status');
+        expect(completedResponse.body.status).toBe('completed');
+        expect(completedResponse.body).toHaveProperty('data');
+        expect(completedResponse.body.data.length).toBeGreaterThan(1);
+        expect(completedResponse.body.data).toEqual(
+          expect.arrayContaining([
+            expect.objectContaining({
+              content: expect.stringContaining('asymmetries might represent, for instance, preferred source orientations to our line of sight.')
+            })
+          ])
+        );
+    }, 60000); // 60 seconds
+
+    it("should return a successful response with max depth option for a valid crawl job", async () => {
+      const crawlResponse = await request(TEST_URL)
+        .post("/v0/crawl")
+        .set("Authorization", `Bearer ${process.env.TEST_API_KEY}`)
+        .set("Content-Type", "application/json")
+        .send({
+          url: "https://www.scrapethissite.com",
+          crawlerOptions: { maxDepth: 2 },
+        });
+      expect(crawlResponse.statusCode).toBe(200);
+
+      const response = await request(TEST_URL)
+        .get(`/v0/crawl/status/${crawlResponse.body.jobId}`)
+        .set("Authorization", `Bearer ${process.env.TEST_API_KEY}`);
+      expect(response.statusCode).toBe(200);
+      expect(response.body).toHaveProperty("status");
+      expect(response.body.status).toBe("active");
+      // wait for 60 seconds
+      await new Promise((r) => setTimeout(r, 60000));
+      const completedResponse = await request(TEST_URL)
+        .get(`/v0/crawl/status/${crawlResponse.body.jobId}`)
+        .set("Authorization", `Bearer ${process.env.TEST_API_KEY}`);
+
+      expect(completedResponse.statusCode).toBe(200);
+      expect(completedResponse.body).toHaveProperty("status");
+      expect(completedResponse.body.status).toBe("completed");
+      expect(completedResponse.body).toHaveProperty("data");
+      expect(completedResponse.body.data[0]).toHaveProperty("content");
+      expect(completedResponse.body.data[0]).toHaveProperty("markdown");
+      expect(completedResponse.body.data[0]).toHaveProperty("metadata");
+      const urls = completedResponse.body.data.map(
+        (item: any) => item.metadata?.sourceURL
+      );
+      expect(urls.length).toBeGreaterThan(1);
+
+      // Check if all URLs have a maximum depth of 1
+      urls.forEach((url) => {
+        const depth = new URL(url).pathname.split("/").filter(Boolean).length;
+        expect(depth).toBeLessThanOrEqual(1);
+      });
+    }, 120000);
+
+    it("should return a successful response for a valid crawl job with includeHtml set to true option", async () => {
+      const crawlResponse = await request(TEST_URL)
+        .post("/v0/crawl")
+        .set("Authorization", `Bearer ${process.env.TEST_API_KEY}`)
+        .set("Content-Type", "application/json")
+        .send({
+          url: "https://firecrawl.dev",
+          pageOptions: { includeHtml: true },
+        });
+      expect(crawlResponse.statusCode).toBe(200);
+
+      const response = await request(TEST_URL)
+        .get(`/v0/crawl/status/${crawlResponse.body.jobId}`)
+        .set("Authorization", `Bearer ${process.env.TEST_API_KEY}`);
+      expect(response.statusCode).toBe(200);
+      expect(response.body).toHaveProperty("status");
+      expect(response.body.status).toBe("active");
+
+      // wait for 30 seconds
+      await new Promise((r) => setTimeout(r, 30000));
+
+      const completedResponse = await request(TEST_URL)
+        .get(`/v0/crawl/status/${crawlResponse.body.jobId}`)
+        .set("Authorization", `Bearer ${process.env.TEST_API_KEY}`);
+
+      expect(completedResponse.statusCode).toBe(200);
+      expect(completedResponse.body).toHaveProperty("status");
+      expect(completedResponse.body.status).toBe("completed");
+      expect(completedResponse.body).toHaveProperty("data");
+      expect(completedResponse.body.data[0]).toHaveProperty("content");
+      expect(completedResponse.body.data[0]).toHaveProperty("markdown");
+      expect(completedResponse.body.data[0]).toHaveProperty("metadata");
+
+      // 120 seconds
+      expect(completedResponse.body.data[0]).toHaveProperty("html");
+      expect(completedResponse.body.data[0]).toHaveProperty("metadata");
+      expect(completedResponse.body.data[0].content).toContain("🔥 FireCrawl");
+      expect(completedResponse.body.data[0].markdown).toContain("FireCrawl");
+      expect(completedResponse.body.data[0].html).toContain("<h1");
+    }, 60000);
+  }); // 60 seconds
 
   it("If someone cancels a crawl job, it should turn into failed status", async () => {
     const crawlResponse = await request(TEST_URL)
